// Copyright © 2019 Martin Tournoij – This file is part of GoatCounter and
// published under the terms of a slightly modified EUPL v1.2 license, which can
// be found in the LICENSE file or at https://license.goatcounter.com

package cron

import (
	"context"
	"fmt"
	"os"
	"strings"
	"sync"
	"time"

	"zgo.at/errors"
	"zgo.at/goatcounter"
	"zgo.at/goatcounter/acme"
	"zgo.at/goatcounter/bgrun"
	"zgo.at/zdb"
	"zgo.at/zlog"
)

func oldExports(ctx context.Context) error {
	tmp := os.TempDir()
	d, err := os.Open(tmp)
	if err != nil {
		return errors.Errorf("cron.oldExports: %w", err)
	}

	files, err := d.Readdirnames(-1)
	if err != nil {
		return errors.Errorf("cron.oldExports: %w", err)
	}

	tmp += "/"
	for _, f := range files {
		if !strings.HasPrefix(f, "goatcounter-export-") {
			continue
		}

		f = tmp + f
		st, err := os.Stat(f)
		if err != nil {
			zlog.Errorf("cron.oldExports: %s", err)
			continue
		}

		if st.ModTime().Before(goatcounter.Now().Add(-24 * time.Hour)) {
			err := os.Remove(f)
			if err != nil {
				zlog.Errorf("cron.oldExports: %s", err)
			}
		}
	}

	return nil
}

func DataRetention(ctx context.Context) error {
	var sites goatcounter.Sites
	err := sites.UnscopedList(ctx)
	if err != nil {
		return err
	}

	for _, s := range sites {
		if s.Settings.DataRetention <= 0 {
			continue
		}

		err = s.DeleteOlderThan(ctx, s.Settings.DataRetention)
		if err != nil {
			zlog.Module("cron").Field("site", s.ID).Error(err)
		}
	}

	return nil
}

type lastMemstore struct {
	mu sync.Mutex
	t  time.Time
}

func (l *lastMemstore) Get() time.Time {
	l.mu.Lock()
	defer l.mu.Unlock()
	return l.t
}

func (l *lastMemstore) Set(t time.Time) {
	l.mu.Lock()
	defer l.mu.Unlock()
	l.t = t
}

var LastMemstore lastMemstore

func PersistAndStat(ctx context.Context) error {
	l := zlog.Module("cron")

	hits, err := goatcounter.Memstore.Persist(ctx)
	if err != nil {
		return err
	}
	if len(hits) > 0 {
		l = l.Since("memstore")
	}

	grouped := make(map[int64][]goatcounter.Hit)
	for _, h := range hits {
		if h.Bot > 0 {
			continue
		}
		grouped[h.Site] = append(grouped[h.Site], h)
	}
	for siteID, hits := range grouped {
		err := UpdateStats(ctx, nil, siteID, hits, false)
		if err != nil {
			l.Fields(zlog.F{
				"site":  siteID,
				"paths": hits,
			}).Error(err)
		}
	}

	if len(hits) > 0 {
		l.Since("stats").FieldsSince().Debugf("persisted %d hits", len(hits))
	}
	LastMemstore.Set(goatcounter.Now())
	return err
}

func UpdateStats(ctx context.Context, site *goatcounter.Site, siteID int64, hits []goatcounter.Hit, isReindex bool) error {
	if site == nil {
		site = new(goatcounter.Site)
		err := site.ByID(ctx, siteID)
		if err != nil {
			return err
		}
	}
	ctx = goatcounter.WithSite(ctx, site)

	funs := []func(context.Context, []goatcounter.Hit, bool) error{
		updateHitCounts,
		updateRefCounts,
		updateHitStats,
		updateBrowserStats,
		updateSystemStats,
		updateLocationStats,
		updateSizeStats,
	}

	for _, f := range funs {
		err := f(ctx, hits, isReindex)
		if err != nil {
			return errors.Wrapf(err, "site %d", siteID)
		}
	}

	if !site.ReceivedData {
		err := site.UpdateReceivedData(ctx)
		if err != nil {
			return errors.Wrapf(err, "update received_data: site %d", siteID)
		}
	}
	return nil
}

// ReindexStats re-indexes all the statistics for the given tables; this is
// intended to be run by the "goatcounter reindex" command.
func ReindexStats(ctx context.Context, site goatcounter.Site, hits []goatcounter.Hit, tables []string) error {
	if site.State != goatcounter.StateActive {
		return nil
	}
	if len(hits) == 0 {
		return nil
	}

	ctx = goatcounter.WithSite(ctx, &site)
	for _, t := range tables {
		var err error
		switch t {
		case "all":
			err = UpdateStats(ctx, &site, site.ID, hits, true)

		case "hit_counts":
			err = updateHitCounts(ctx, hits, true)
		case "ref_counts":
			err = updateRefCounts(ctx, hits, true)

		case "hit_stats":
			err = updateHitStats(ctx, hits, true)
		case "browser_stats":
			err = updateBrowserStats(ctx, hits, true)
		case "system_stats":
			err = updateSystemStats(ctx, hits, true)
		case "location_stats":
			err = updateLocationStats(ctx, hits, true)
		case "size_stats":
			err = updateSizeStats(ctx, hits, true)
		}
		if err != nil {
			return err
		}
	}

	return nil
}

func renewACME(ctx context.Context) error {
	if !acme.Enabled() {
		return nil
	}

	// Don't do this on shutdown as the HTTP server won't be available.
	if stopped.Value() == 1 {
		return nil
	}

	var sites goatcounter.Sites
	err := sites.UnscopedListCnames(ctx)
	if err != nil {
		return err
	}

	for _, s := range sites {
		func(ctx context.Context, s goatcounter.Site) {
			bgrun.Run("renewACME:"+*s.Cname, func() {
				err := acme.Make(*s.Cname)
				if err != nil {
					zlog.Module("cron-acme").Error(err)
					return
				}

				err = s.UpdateCnameSetupAt(ctx)
				if err != nil {
					zlog.Module("cron-acme").Error(err)
				}
			})
		}(ctx, s)
	}

	return nil
}

func vacuumDeleted(ctx context.Context) error {
	var sites goatcounter.Sites
	err := sites.OldSoftDeleted(ctx)
	if err != nil {
		return errors.Errorf("vacuumDeleted: %w", err)
	}

	for _, s := range sites {
		zlog.Module("vacuum").Printf("vacuum site %s/%d", s.Code, s.ID)

		err := zdb.TX(ctx, func(ctx context.Context, db zdb.DB) error {
			for _, t := range []string{"browser_stats", "system_stats",
				"hit_stats", "hits", "location_stats", "size_stats", "users",
				"paths"} {

				_, err := db.ExecContext(ctx, fmt.Sprintf(`delete from %s where site_id=%d`, t, s.ID))
				if err != nil {
					return errors.Errorf("%s: %w", t, err)
				}
			}
<<<<<<< HEAD
			_, err := db.ExecContext(ctx, `delete from sites where site_id=$1`, s.ID)
=======
			_, err := db.ExecContext(ctx, `delete from exports where site_id=$1`, s.ID)
			if err != nil {
				return errors.Errorf("exports: %w", err)
			}

			_, err = db.ExecContext(ctx, `delete from sites where id=$1`, s.ID)
>>>>>>> 8dbed610
			return err
		})
		if err != nil {
			return errors.Errorf("vacuumDeleted: %w", err)
		}
	}
	return nil
}

func sessions(ctx context.Context) error {
	goatcounter.Memstore.EvictSessions()
	goatcounter.Memstore.RefreshSalt()
	return nil
}<|MERGE_RESOLUTION|>--- conflicted
+++ resolved
@@ -264,16 +264,12 @@
 					return errors.Errorf("%s: %w", t, err)
 				}
 			}
-<<<<<<< HEAD
-			_, err := db.ExecContext(ctx, `delete from sites where site_id=$1`, s.ID)
-=======
 			_, err := db.ExecContext(ctx, `delete from exports where site_id=$1`, s.ID)
 			if err != nil {
 				return errors.Errorf("exports: %w", err)
 			}
 
-			_, err = db.ExecContext(ctx, `delete from sites where id=$1`, s.ID)
->>>>>>> 8dbed610
+			_, err = db.ExecContext(ctx, `delete from sites where site_id=$1`, s.ID)
 			return err
 		})
 		if err != nil {
